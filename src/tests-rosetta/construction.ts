--- conflicted
+++ resolved
@@ -2,11 +2,7 @@
 import * as supertest from 'supertest';
 import { startEventServer } from '../event-stream/event-server';
 import { Server } from 'net';
-<<<<<<< HEAD
-import { DbBlock, DbTx, DbTxStatus } from '../datastore/common';
-=======
-import { DbTxRaw, DbTxStatus } from '../datastore/common';
->>>>>>> 6d66c3cc
+import { DbBlock, DbTxRaw, DbTxStatus } from '../datastore/common';
 import * as assert from 'assert';
 import {
   AnchorMode,
