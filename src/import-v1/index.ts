import * as crypto from 'crypto';
import * as fs from 'fs';
import * as stream from 'stream';
import * as util from 'util';
import * as readline from 'readline';
import * as path from 'path';
import * as zlib from 'zlib';
import { bitcoinToStacksAddress } from 'stacks-encoding-native-js';
import * as split2 from 'split2';
import {
  DbBnsName,
  DbBnsNamespace,
  DbBnsSubdomain,
  DbConfigState,
  DbTokenOfferingLocked,
} from '../datastore/common';
import {
  asyncBatchIterate,
  asyncIterableToGenerator,
  I32_MAX,
  logError,
  logger,
  REPO_DIR,
} from '../helpers';
<<<<<<< HEAD
import { PgWriteStore } from '../datastore/pg-write-store';
import { PgSqlClient } from '../datastore/connection';

const IMPORT_FILES = [
  'chainstate.txt',
  'name_zonefiles.txt',
  'subdomains.csv',
  'subdomain_zonefiles.txt',
];
=======
import { PoolClient } from 'pg';
import { BnsGenesisBlock } from '../event-replay/helpers';
>>>>>>> ad35ed34

const finished = util.promisify(stream.finished);
const pipeline = util.promisify(stream.pipeline);
const access = util.promisify(fs.access);
const readFile = util.promisify(fs.readFile);

const SUBDOMAIN_BATCH_SIZE = 2000;
const STX_VESTING_BATCH_SIZE = 2000;

class LineReaderStream extends stream.Duplex {
  asyncGen: AsyncGenerator<string, void, unknown>;
  readlineInstance: readline.Interface;
  passthrough: stream.Duplex;
  constructor(opts?: stream.DuplexOptions) {
    super({ readableObjectMode: true, ...opts });
    this.passthrough = new stream.PassThrough();
    this.readlineInstance = readline.createInterface({
      input: this.passthrough,
      crlfDelay: Infinity,
    });
    this.asyncGen = asyncIterableToGenerator(this.readlineInstance);
  }
  async _read(size: number) {
    for (let i = 0; i < size; i++) {
      const chunk = await this.asyncGen.next();
      if (!this.push(chunk.done ? null : chunk.value)) {
        break;
      }
      if (chunk.done) {
        break;
      }
    }
  }
  _write(chunk: any, encoding: BufferEncoding, callback: (error?: Error | null) => void) {
    this.passthrough.write(chunk, encoding, callback);
  }
  _destroy(error: any, callback: (error: Error | null) => void) {
    this.passthrough.destroy(error);
    this.readlineInstance.close();
    callback(error);
  }
  _final(callback: (error?: Error | null) => void) {
    this.passthrough.end(() => callback());
  }
}

class ChainProcessor extends stream.Writable {
  tag: string = 'chainprocessor';
  state: string = '';
  rowCount: number = 0;
  zhashes: Map<string, string>;
  namespace: Map<string, DbBnsNamespace>;
<<<<<<< HEAD
  db: PgWriteStore;
  client: PgSqlClient;
  emptyBlockData = {
    index_block_hash: '',
    parent_index_block_hash: '',
    microblock_hash: '',
    microblock_sequence: I32_MAX,
    microblock_canonical: true,
  } as const;

  constructor(db: PgWriteStore, zhashes: Map<string, string>) {
=======
  db: PgDataStore;
  client: PoolClient;
  genesisBlock: BnsGenesisBlock;

  constructor(
    client: PoolClient,
    db: PgDataStore,
    zhashes: Map<string, string>,
    genesisBlock: BnsGenesisBlock
  ) {
>>>>>>> ad35ed34
    super();
    this.zhashes = zhashes;
    this.namespace = new Map();
    this.client = db.sql;
    this.db = db;
    this.genesisBlock = genesisBlock;
    logger.info(`${this.tag}: importer starting`);
  }

  _final(done: (error?: Error) => void) {
    logger.info(`${this.tag}: importer done`);
    done();
  }

  async _write(chunk: any, encoding: string, next: (error?: Error) => void) {
    const line = (chunk as Buffer).toString();

    /*
     * Blocks of data inside the chainstate file start with
     * -----BEGIN SOMETHING-----
     * and end with
     * -----END SOMETHING-----
     *
     * Extract text between "BEGIN " and the trailing dashes, replace
     * spaces with underscores, and downcase the strings.
     */

    if (line.startsWith('-----BEGIN')) {
      const state = line
        .slice(line.indexOf(' '))
        .split('-')[0]
        .trim()
        .toLowerCase()
        .replace(/\s+/, '_');

      // we only care about namespaces/names
      if (state.startsWith('name')) {
        this.state = state;
      } else {
        this.state = '';
      }
    } else if (line.startsWith('-----END')) {
      if (this.state.startsWith('name') && this.rowCount > 0) {
        logger.info(`${this.tag}: ${this.state} rows added: ${this.rowCount}`);
      }
      this.state = '';
      this.rowCount = 0;
    } else if (this.state != '') {
      const parts = line.split(',');
      // special case: add zonefile, namespace to names rows
      if (this.state === 'names') {
        // skip header row
        if (parts[0] !== 'name') {
          const ns = parts[0].split('.').slice(1).join('');
          const zonefileHash = parts[2];
          const zonefile = this.zhashes.get(zonefileHash) ?? '';
          const namespace = this.namespace.get(ns);
          if (!namespace) {
            throw new Error(`Missing namespace "${ns}"`);
          }
          const obj: DbBnsName = {
            name: parts[0],
            address: parts[1],
            namespace_id: ns,
            registered_at: 1,
            expire_block: namespace.lifetime,
            zonefile: zonefile,
            zonefile_hash: zonefileHash,
            tx_id: this.genesisBlock.tx_id,
            tx_index: this.genesisBlock.tx_index,
            canonical: true,
            status: 'name-register',
          };
          await this.db.updateNames(this.client, this.genesisBlock, obj);
          this.rowCount += 1;
          if (obj.zonefile === '') {
            logger.verbose(
              `${this.tag}: [non-critical] no zonefile for ${obj.name} hash ${obj.zonefile_hash}`
            );
          }
        }
      } else {
        // namespace
        if (parts[0] !== 'namespace_id') {
          const obj: DbBnsNamespace = {
            namespace_id: parts[0],
            address: parts[1],
            reveal_block: 1,
            ready_block: 1,
            buckets: parts[2],
            base: BigInt(parts[3]),
            coeff: BigInt(parts[4]),
            nonalpha_discount: parseInt(parts[5], 10),
            no_vowel_discount: parseInt(parts[6], 10),
            lifetime: parseInt(parts[7], 10),
            tx_id: this.genesisBlock.tx_id,
            tx_index: this.genesisBlock.tx_index,
            canonical: true,
          };
          this.namespace.set(obj.namespace_id, obj);
          await this.db.updateNamespaces(this.client, this.genesisBlock, obj);
          this.rowCount += 1;
        }
      }
    }
    return next();
  }
}

interface SubdomainZonefile {
  hash: string;
  content: string;
}

class SubdomainZonefileParser extends stream.Transform {
  lastHash: string | undefined;
  constructor() {
    super({ objectMode: true, highWaterMark: SUBDOMAIN_BATCH_SIZE });
  }
  _transform(chunk: string, _encoding: string, callback: stream.TransformCallback) {
    if (this.lastHash === undefined) {
      this.lastHash = chunk;
    } else {
      const item: SubdomainZonefile = {
        hash: this.lastHash,
        content: chunk.replace(/\\n/g, '\n'),
      };
      this.push(item);
      this.lastHash = undefined;
    }
    callback();
  }
}

// Convert a BTC address to STX, otherwise return the original value if invalid
function btcToStxAddress(btcAddress: string) {
  try {
    return bitcoinToStacksAddress(btcAddress);
  } catch (error) {
    return btcAddress;
  }
}

class SubdomainTransform extends stream.Transform {
  genesisBlock: BnsGenesisBlock;

  constructor(genesisBlock: BnsGenesisBlock) {
    super({ objectMode: true, highWaterMark: SUBDOMAIN_BATCH_SIZE });
    this.genesisBlock = genesisBlock;
  }

  _transform(data: string, _encoding: string, callback: stream.TransformCallback) {
    const parts = data.split(',');
    if (parts[0] !== 'zonefile_hash') {
      const fqn = parts[2]; // fully qualified name
      const dots = fqn.split('.');
      const namespace = dots[dots.length - 1];
      const namePart = fqn.split('.').slice(1).join('.');
      const subdomain: DbBnsSubdomain = {
        name: namePart,
        namespace_id: namespace,
        zonefile_hash: parts[0],
        zonefile: '',
        parent_zonefile_hash: parts[1],
        fully_qualified_subdomain: parts[2],
        owner: btcToStxAddress(parts[3]), //convert btc address to stx,
        block_height: 1, // burn_block_height: parseInt(parts[4], 10)
        tx_index: this.genesisBlock.tx_index,
        tx_id: this.genesisBlock.tx_id,
        parent_zonefile_index: parseInt(parts[5], 10),
        zonefile_offset: parseInt(parts[6], 10),
        resolver: parts[7],
        canonical: true,
      };
      this.push(subdomain);
    }
    callback();
  }
}

async function readZones(zfname: string): Promise<Map<string, string>> {
  const hashes = new Map<string, string>();

  const zstream = stream.pipeline(fs.createReadStream(zfname), new LineReaderStream(), err => {
    if (err) logError(`readzones: ${err}`);
  });

  const generator = asyncIterableToGenerator<string>(zstream);

  while (true) {
    const [keyRes, chunkRes] = [await generator.next(), await generator.next()];
    if (!keyRes.done && !chunkRes.done) {
      hashes.set(keyRes.value, chunkRes.value.replace(/\\n/g, '\n'));
    } else {
      break;
    }
  }

  await finished(zstream);

  return hashes;
}

async function valid(fileName: string): Promise<boolean> {
  const shafname = `${fileName}.sha256`;
  const hash = crypto.createHash('sha256');
  await access(fileName, fs.constants.R_OK);
  await access(shafname, fs.constants.R_OK);
  const expected = (await readFile(shafname, { encoding: 'utf-8' })).trim();
  await pipeline(fs.createReadStream(fileName), hash);
  const calchash = hash.digest('hex');
  if (expected !== calchash) {
    logError(`calculated ${calchash} for ${fileName} != ${expected}`);
    return false;
  }
  return true;
}

async function* readSubdomains(importDir: string, genesisBlock: BnsGenesisBlock) {
  const metaIter = asyncIterableToGenerator<DbBnsSubdomain>(
    stream.pipeline(
      fs.createReadStream(path.join(importDir, 'subdomains.csv')),
      new LineReaderStream({ highWaterMark: SUBDOMAIN_BATCH_SIZE }),
      new SubdomainTransform(genesisBlock),
      error => {
        if (error) {
          console.error('Error reading subdomains.csv');
          console.error(error);
        }
      }
    )
  );

  const zfIter = asyncIterableToGenerator<SubdomainZonefile>(
    stream.pipeline(
      fs.createReadStream(path.join(importDir, 'subdomain_zonefiles.txt')),
      new LineReaderStream({ highWaterMark: SUBDOMAIN_BATCH_SIZE }),
      new SubdomainZonefileParser(),
      error => {
        if (error) {
          console.error('Error reading subdomain_zonefiles.txt');
          console.error(error);
        }
      }
    )
  );

  while (true) {
    const meta = await metaIter.next();
    const zf = await zfIter.next();
    if (meta.done !== zf.done) {
      throw new Error(
        `Unexpected subdomain streams end mismatch; zonefiles ended: ${zf.done}, metadata ended: ${meta.done}`
      );
    }
    if (meta.done || zf.done) {
      break;
    }
    const subdomain = meta.value;
    if (subdomain.zonefile_hash !== zf.value.hash) {
      throw new Error(
        `Unordered entries between subdomains.csv and subdomain_zonefiles.txt! Expected hash ${subdomain.zonefile_hash} got ${zf.value.hash}`
      );
    }
    subdomain.zonefile = zf.value.content;
    yield subdomain;
  }
}

class StxVestingTransform extends stream.Transform {
  isVesting: boolean = false;
  constructor() {
    super({ objectMode: true });
  }

  _transform(data: string, _encoding: string, callback: stream.TransformCallback) {
    if (data === '-----END STX VESTING-----') {
      this.isVesting = false;
    }

    if (this.isVesting) {
      // eslint-disable-next-line prefer-const
      let [address, value, block] = data.split(',');
      // skip the headers row
      if (address !== 'address') {
        if (!address.startsWith('S')) {
          address = bitcoinToStacksAddress(address);
        }
        const tokenOfferingLocked: DbTokenOfferingLocked = {
          address,
          value: BigInt(value),
          block: Number.parseInt(block, 10),
        };
        this.push(tokenOfferingLocked);
      }
    }

    if (data === '-----BEGIN STX VESTING-----') {
      this.isVesting = true;
    }

    callback();
  }
}

<<<<<<< HEAD
export async function importV1BnsData(db: PgWriteStore, importDir: string) {
  const configState = await db.getConfigState();
  if (configState.bns_names_onchain_imported && configState.bns_subdomains_imported) {
    logger.verbose('Stacks 1.0 BNS data is already imported');
    return;
  }

=======
async function validateBnsImportDir(importDir: string, importFiles: string[]) {
>>>>>>> ad35ed34
  try {
    const statResult = fs.statSync(importDir);
    if (!statResult.isDirectory()) {
      throw new Error(`${importDir} is not a directory`);
    }
  } catch (error) {
    logError(`Cannot import from ${importDir}`, error);
    throw error;
  }

  // validate contents with their .sha256 files
  // check if the files we need can be read
  for (const fname of importFiles) {
    if (!(await valid(path.join(importDir, fname)))) {
      const errMsg = `Cannot read import file due to sha256 mismatch: ${fname}`;
      logError(errMsg);
      throw new Error(errMsg);
    }
  }
}

export async function importV1BnsNames(
  db: PgDataStore,
  importDir: string,
  genesisBlock: BnsGenesisBlock
) {
  const configState = await db.getConfigState();
  if (configState.bns_names_onchain_imported) {
    logger.verbose('Stacks 1.0 BNS names are already imported');
    return;
  }
  await validateBnsImportDir(importDir, ['chainstate.txt', 'name_zonefiles.txt']);
  logger.info('Stacks 1.0 BNS name import started');

<<<<<<< HEAD
  await db.sql.begin(async sql => {
    logger.info(`Disabling BNS table indices temporarily for a faster import`);
    await sql`
      UPDATE pg_index
      SET indisready = false, indisvalid = false
      WHERE indrelid = ANY (
        SELECT oid FROM pg_class
        WHERE relname IN ('subdomains', 'zonefiles', 'namespaces', 'names')
      )
    `;
=======
  const client = await db.pool.connect();
  try {
    await client.query('BEGIN');
>>>>>>> ad35ed34
    const zhashes = await readZones(path.join(importDir, 'name_zonefiles.txt'));
    await pipeline(
      fs.createReadStream(path.join(importDir, 'chainstate.txt')),
      new LineReaderStream({ highWaterMark: 100 }),
<<<<<<< HEAD
      new ChainProcessor(db, zhashes)
=======
      new ChainProcessor(client, db, zhashes, genesisBlock)
>>>>>>> ad35ed34
    );
    const updatedConfigState: DbConfigState = {
      ...configState,
      bns_names_onchain_imported: true,
    };
    await db.updateConfigState(updatedConfigState, client);
    await client.query('COMMIT');
  } catch (error) {
    await client.query('ROLLBACK');
    throw error;
  } finally {
    client.release();
  }

  logger.info('Stacks 1.0 BNS name import completed');
}

export async function importV1BnsSubdomains(
  db: PgDataStore,
  importDir: string,
  genesisBlock: BnsGenesisBlock
) {
  const configState = await db.getConfigState();
  if (configState.bns_subdomains_imported) {
    logger.verbose('Stacks 1.0 BNS subdomains are already imported');
    return;
  }
  await validateBnsImportDir(importDir, ['subdomains.csv', 'subdomain_zonefiles.txt']);
  logger.info('Stacks 1.0 BNS subdomain import started');

  const client = await db.pool.connect();
  try {
    await client.query('BEGIN');
    let subdomainsImported = 0;
    const subdomainIter = readSubdomains(importDir, genesisBlock);
    for await (const subdomainBatch of asyncBatchIterate(
      subdomainIter,
      SUBDOMAIN_BATCH_SIZE,
      false
    )) {
<<<<<<< HEAD
      await db.updateBatchSubdomains(sql, blockData, subdomainBatch);
=======
      await db.updateBatchSubdomains(client, [
        { blockData: genesisBlock, subdomains: subdomainBatch },
      ]);
      await db.updateBatchZonefiles(client, [
        { blockData: genesisBlock, subdomains: subdomainBatch },
      ]);
>>>>>>> ad35ed34
      subdomainsImported += subdomainBatch.length;
      if (subdomainsImported % 10_000 === 0) {
        logger.info(`Subdomains imported: ${subdomainsImported}`);
      }
    }
    logger.info(`Subdomains imported: ${subdomainsImported}`);

    const updatedConfigState: DbConfigState = {
      ...configState,
      bns_subdomains_imported: true,
    };
<<<<<<< HEAD
    await db.updateConfigState(updatedConfigState, sql);

    logger.info(`Re-indexing BNS tables. This might take a while...`);
    await sql`REINDEX TABLE subdomains`;
    await sql`REINDEX TABLE zonefiles`;
    await sql`REINDEX TABLE namespaces`;
    await sql`REINDEX TABLE names`;
  });
=======
    await db.updateConfigState(updatedConfigState, client);
    await client.query('COMMIT');
  } catch (error) {
    await client.query('ROLLBACK');
    throw error;
  } finally {
    client.release();
  }
>>>>>>> ad35ed34

  logger.info('Stacks 1.0 BNS subdomain import completed');
}

/** A passthrough stream which hashes the data as it passes through. */
class Sha256PassThrough extends stream.PassThrough {
  hasher = crypto.createHash('sha256');
  getHash() {
    return this.hasher.digest();
  }
  _transform(chunk: Buffer, encoding: BufferEncoding, callback: () => void) {
    this.hasher.update(chunk);
    this.push(chunk, encoding);
    callback();
  }
}

export async function importV1TokenOfferingData(db: PgWriteStore) {
  const configState = await db.getConfigState();
  if (configState.token_offering_imported) {
    logger.verbose('Stacks 1.0 token offering data is already imported');
    return;
  }

  logger.info('Stacks 1.0 token offering data import started');

  const expectedChainstateHash = fs
    .readFileSync(path.join(REPO_DIR, 'genesis-data', 'chainstate.txt.sha256'), 'utf8')
    .trim();
  const chainstateGzPath = path.join(REPO_DIR, 'genesis-data', 'chainstate.txt.gz');
  const fileStream = fs.createReadStream(chainstateGzPath);
  const gzStream = zlib.createGunzip();
  const hashPassthrough = new Sha256PassThrough();
  const stxVestingReader = stream.pipeline(
    fileStream,
    gzStream,
    hashPassthrough,
    split2(),
    new StxVestingTransform(),
    error => {
      if (error) {
        console.error('Error reading chainstate.txt');
        console.error(error);
      }
    }
  );

  await db.sql.begin(async sql => {
    for await (const stxVesting of asyncBatchIterate(
      stxVestingReader,
      STX_VESTING_BATCH_SIZE,
      false
    )) {
      await db.updateBatchTokenOfferingLocked(sql, stxVesting);
    }

    const chainstateHash = hashPassthrough.getHash().toString('hex');
    if (chainstateHash !== expectedChainstateHash) {
      throw new Error(`Invalid chainstate.txt, hash check failed`);
    }

    const updatedConfigState: DbConfigState = {
      ...configState,
      token_offering_imported: true,
    };
    await db.updateConfigState(updatedConfigState, sql);
  });
  logger.info('Stacks 1.0 token offering data import completed');
}<|MERGE_RESOLUTION|>--- conflicted
+++ resolved
@@ -22,20 +22,9 @@
   logger,
   REPO_DIR,
 } from '../helpers';
-<<<<<<< HEAD
+import { BnsGenesisBlock } from '../event-replay/helpers';
+import { PgSqlClient } from '../datastore/connection';
 import { PgWriteStore } from '../datastore/pg-write-store';
-import { PgSqlClient } from '../datastore/connection';
-
-const IMPORT_FILES = [
-  'chainstate.txt',
-  'name_zonefiles.txt',
-  'subdomains.csv',
-  'subdomain_zonefiles.txt',
-];
-=======
-import { PoolClient } from 'pg';
-import { BnsGenesisBlock } from '../event-replay/helpers';
->>>>>>> ad35ed34
 
 const finished = util.promisify(stream.finished);
 const pipeline = util.promisify(stream.pipeline);
@@ -88,34 +77,20 @@
   rowCount: number = 0;
   zhashes: Map<string, string>;
   namespace: Map<string, DbBnsNamespace>;
-<<<<<<< HEAD
   db: PgWriteStore;
-  client: PgSqlClient;
-  emptyBlockData = {
-    index_block_hash: '',
-    parent_index_block_hash: '',
-    microblock_hash: '',
-    microblock_sequence: I32_MAX,
-    microblock_canonical: true,
-  } as const;
-
-  constructor(db: PgWriteStore, zhashes: Map<string, string>) {
-=======
-  db: PgDataStore;
-  client: PoolClient;
+  sql: PgSqlClient;
   genesisBlock: BnsGenesisBlock;
 
   constructor(
-    client: PoolClient,
-    db: PgDataStore,
+    sql: PgSqlClient,
+    db: PgWriteStore,
     zhashes: Map<string, string>,
     genesisBlock: BnsGenesisBlock
   ) {
->>>>>>> ad35ed34
     super();
     this.zhashes = zhashes;
     this.namespace = new Map();
-    this.client = db.sql;
+    this.sql = sql;
     this.db = db;
     this.genesisBlock = genesisBlock;
     logger.info(`${this.tag}: importer starting`);
@@ -185,7 +160,7 @@
             canonical: true,
             status: 'name-register',
           };
-          await this.db.updateNames(this.client, this.genesisBlock, obj);
+          await this.db.updateNames(this.sql, this.genesisBlock, obj);
           this.rowCount += 1;
           if (obj.zonefile === '') {
             logger.verbose(
@@ -212,7 +187,7 @@
             canonical: true,
           };
           this.namespace.set(obj.namespace_id, obj);
-          await this.db.updateNamespaces(this.client, this.genesisBlock, obj);
+          await this.db.updateNamespaces(this.sql, this.genesisBlock, obj);
           this.rowCount += 1;
         }
       }
@@ -417,17 +392,7 @@
   }
 }
 
-<<<<<<< HEAD
-export async function importV1BnsData(db: PgWriteStore, importDir: string) {
-  const configState = await db.getConfigState();
-  if (configState.bns_names_onchain_imported && configState.bns_subdomains_imported) {
-    logger.verbose('Stacks 1.0 BNS data is already imported');
-    return;
-  }
-
-=======
 async function validateBnsImportDir(importDir: string, importFiles: string[]) {
->>>>>>> ad35ed34
   try {
     const statResult = fs.statSync(importDir);
     if (!statResult.isDirectory()) {
@@ -450,7 +415,7 @@
 }
 
 export async function importV1BnsNames(
-  db: PgDataStore,
+  db: PgWriteStore,
   importDir: string,
   genesisBlock: BnsGenesisBlock
 ) {
@@ -461,51 +426,24 @@
   }
   await validateBnsImportDir(importDir, ['chainstate.txt', 'name_zonefiles.txt']);
   logger.info('Stacks 1.0 BNS name import started');
-
-<<<<<<< HEAD
   await db.sql.begin(async sql => {
-    logger.info(`Disabling BNS table indices temporarily for a faster import`);
-    await sql`
-      UPDATE pg_index
-      SET indisready = false, indisvalid = false
-      WHERE indrelid = ANY (
-        SELECT oid FROM pg_class
-        WHERE relname IN ('subdomains', 'zonefiles', 'namespaces', 'names')
-      )
-    `;
-=======
-  const client = await db.pool.connect();
-  try {
-    await client.query('BEGIN');
->>>>>>> ad35ed34
     const zhashes = await readZones(path.join(importDir, 'name_zonefiles.txt'));
     await pipeline(
       fs.createReadStream(path.join(importDir, 'chainstate.txt')),
       new LineReaderStream({ highWaterMark: 100 }),
-<<<<<<< HEAD
-      new ChainProcessor(db, zhashes)
-=======
-      new ChainProcessor(client, db, zhashes, genesisBlock)
->>>>>>> ad35ed34
+      new ChainProcessor(sql, db, zhashes, genesisBlock)
     );
     const updatedConfigState: DbConfigState = {
       ...configState,
       bns_names_onchain_imported: true,
     };
-    await db.updateConfigState(updatedConfigState, client);
-    await client.query('COMMIT');
-  } catch (error) {
-    await client.query('ROLLBACK');
-    throw error;
-  } finally {
-    client.release();
-  }
-
+    await db.updateConfigState(updatedConfigState, sql);
+  });
   logger.info('Stacks 1.0 BNS name import completed');
 }
 
 export async function importV1BnsSubdomains(
-  db: PgDataStore,
+  db: PgWriteStore,
   importDir: string,
   genesisBlock: BnsGenesisBlock
 ) {
@@ -516,10 +454,7 @@
   }
   await validateBnsImportDir(importDir, ['subdomains.csv', 'subdomain_zonefiles.txt']);
   logger.info('Stacks 1.0 BNS subdomain import started');
-
-  const client = await db.pool.connect();
-  try {
-    await client.query('BEGIN');
+  await db.sql.begin(async sql => {
     let subdomainsImported = 0;
     const subdomainIter = readSubdomains(importDir, genesisBlock);
     for await (const subdomainBatch of asyncBatchIterate(
@@ -527,47 +462,22 @@
       SUBDOMAIN_BATCH_SIZE,
       false
     )) {
-<<<<<<< HEAD
-      await db.updateBatchSubdomains(sql, blockData, subdomainBatch);
-=======
-      await db.updateBatchSubdomains(client, [
+      await db.updateBatchSubdomains(sql, [
         { blockData: genesisBlock, subdomains: subdomainBatch },
       ]);
-      await db.updateBatchZonefiles(client, [
-        { blockData: genesisBlock, subdomains: subdomainBatch },
-      ]);
->>>>>>> ad35ed34
+      await db.updateBatchZonefiles(sql, [{ blockData: genesisBlock, subdomains: subdomainBatch }]);
       subdomainsImported += subdomainBatch.length;
       if (subdomainsImported % 10_000 === 0) {
         logger.info(`Subdomains imported: ${subdomainsImported}`);
       }
     }
     logger.info(`Subdomains imported: ${subdomainsImported}`);
-
     const updatedConfigState: DbConfigState = {
       ...configState,
       bns_subdomains_imported: true,
     };
-<<<<<<< HEAD
     await db.updateConfigState(updatedConfigState, sql);
-
-    logger.info(`Re-indexing BNS tables. This might take a while...`);
-    await sql`REINDEX TABLE subdomains`;
-    await sql`REINDEX TABLE zonefiles`;
-    await sql`REINDEX TABLE namespaces`;
-    await sql`REINDEX TABLE names`;
   });
-=======
-    await db.updateConfigState(updatedConfigState, client);
-    await client.query('COMMIT');
-  } catch (error) {
-    await client.query('ROLLBACK');
-    throw error;
-  } finally {
-    client.release();
-  }
->>>>>>> ad35ed34
-
   logger.info('Stacks 1.0 BNS subdomain import completed');
 }
 
