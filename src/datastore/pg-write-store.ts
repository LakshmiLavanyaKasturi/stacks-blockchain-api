--- conflicted
+++ resolved
@@ -57,13 +57,10 @@
   DataStoreAttachmentData,
   DataStoreAttachmentSubdomainData,
   DataStoreBnsBlockData,
-<<<<<<< HEAD
   DbPox2Event,
   Pox2EventInsertValues,
-=======
   DbTxRaw,
   DbMempoolTxRaw,
->>>>>>> 6d66c3cc
 } from './common';
 import { ClarityAbi } from '@stacks/transactions';
 import {
