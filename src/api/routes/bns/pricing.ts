--- conflicted
+++ resolved
@@ -15,11 +15,8 @@
   BnsGetNamespacePriceResponse,
 } from '@stacks/stacks-blockchain-api-types';
 import { isValidPrincipal, logger } from './../../../helpers';
-<<<<<<< HEAD
 import { PgStore } from '../../../datastore/pg-store';
-=======
 import { getBnsContractID, GetStacksNetwork } from '../../../event-stream/bns/bns-helpers';
->>>>>>> ad35ed34
 
 export function createBnsPriceRouter(db: PgStore, chainId: ChainID): express.Router {
   const router = express.Router();
