<<<<<<< HEAD
import { PgWriteStore } from '../datastore/pg-write-store';
=======
import * as fs from 'fs';
import * as readline from 'readline';
import { decodeTransaction, TxPayloadTypeID } from 'stacks-encoding-native-js';
import { DataStoreBnsBlockData } from '../datastore/common';
import { PgDataStore } from '../datastore/postgres-store';
>>>>>>> ad35ed34
import { ReverseFileStream } from './reverse-file-stream';

export type BnsGenesisBlock = DataStoreBnsBlockData & {
  tx_id: string;
  tx_index: number;
};

/**
 * Traverse a TSV file in reverse to find the last received `/new_block` node message and return
 * the `block_height` reported by that event. Even though the block produced by that event might
 * end up being re-org'd, it gives us a reasonable idea as to what the Stacks node thought
 * the block height was the moment it was sent.
 * @param filePath - TSV path
 * @returns `number` found block height, 0 if not found
 */
export async function findTsvBlockHeight(filePath: string): Promise<number> {
  let blockHeight = 0;
  const reverseStream = new ReverseFileStream(filePath);
  for await (const data of reverseStream) {
    const columns = data.split('\t');
    const eventName = columns[2];
    if (eventName === '/new_block') {
      const payload = columns[3];
      blockHeight = JSON.parse(payload).block_height;
      break;
    }
  }

  reverseStream.destroy();
  return blockHeight;
}

/**
 * Traverse a TSV file to find the genesis block and extract its data so we can use it during V1 BNS
 * import.
 * @param filePath - TSV path
 * @returns Genesis block data
 */
export async function findBnsGenesisBlockData(filePath: string): Promise<BnsGenesisBlock> {
  const rl = readline.createInterface({
    input: fs.createReadStream(filePath),
    crlfDelay: Infinity,
  });
  for await (const line of rl) {
    const columns = line.split('\t');
    const eventName = columns[2];
    if (eventName === '/new_block') {
      const payload = JSON.parse(columns[3]);
      // Look for block 1
      if (payload.block_height === 1) {
        for (const tx of payload.transactions) {
          const decodedTx = decodeTransaction(tx.raw_tx);
          // Look for the only token transfer transaction in the genesis block. This is the one
          // that contains all the events, including all BNS name registrations.
          if (decodedTx.payload.type_id === TxPayloadTypeID.TokenTransfer) {
            rl.close();
            return {
              index_block_hash: payload.index_block_hash,
              parent_index_block_hash: payload.parent_index_block_hash,
              microblock_hash: payload.parent_microblock,
              microblock_sequence: payload.parent_microblock_sequence,
              microblock_canonical: true,
              tx_id: decodedTx.tx_id,
              tx_index: tx.tx_index,
            };
          }
        }
      }
    }
  }
  throw new Error('BNS genesis block data not found');
}

/**
 * Get the current block height from the DB. We won't use the `getChainTip` method since that
 * adds some conversions from block hashes into strings that we're not interested in. We also can't
 * use the `chain_tip` materialized view since it is unavailable during replay, so we'll use the
 * `block_height DESC` index.
 * @param db - Data store
 * @returns Block height
 */
export async function getDbBlockHeight(db: PgWriteStore): Promise<number> {
  const result = await db.sql<{ block_height: number }[]>`
    SELECT MAX(block_height) as block_height FROM blocks WHERE canonical = TRUE
  `;
  if (result.length === 0) {
    return 0;
  }
  return result[0].block_height;
}<|MERGE_RESOLUTION|>--- conflicted
+++ resolved
@@ -1,12 +1,8 @@
-<<<<<<< HEAD
 import { PgWriteStore } from '../datastore/pg-write-store';
-=======
 import * as fs from 'fs';
 import * as readline from 'readline';
 import { decodeTransaction, TxPayloadTypeID } from 'stacks-encoding-native-js';
 import { DataStoreBnsBlockData } from '../datastore/common';
-import { PgDataStore } from '../datastore/postgres-store';
->>>>>>> ad35ed34
 import { ReverseFileStream } from './reverse-file-stream';
 
 export type BnsGenesisBlock = DataStoreBnsBlockData & {
