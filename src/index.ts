import {
  loadDotEnv,
  timeout,
  logger,
  logError,
  isProdEnv,
  numberToHex,
  parseArgBoolean,
  getApiConfiguredChainID,
  getStacksNodeChainID,
} from './helpers';
import * as sourceMapSupport from 'source-map-support';
import { startApiServer } from './api/init';
import { startProfilerServer } from './inspector-util';
import { startEventServer } from './event-stream/event-server';
import { StacksCoreRpcClient } from './core-rpc/client';
import { createServer as createPrometheusServer } from '@promster/server';
import { registerShutdownConfig } from './shutdown-handler';
import { OfflineDummyStore } from './datastore/offline-dummy-store';
import { Socket } from 'net';
import * as getopts from 'getopts';
import * as fs from 'fs';
import { injectC32addressEncodeCache } from './c32-addr-cache';
import { exportEventsAsTsv, importEventsFromTsv } from './event-replay/event-replay';
import { PgStore } from './datastore/pg-store';
import { PgWriteStore } from './datastore/pg-write-store';
import { isFtMetadataEnabled, isNftMetadataEnabled } from './token-metadata/helpers';
import { TokensProcessorQueue } from './token-metadata/tokens-processor-queue';
import { registerMempoolPromStats } from './datastore/helpers';

enum StacksApiMode {
  /**
   * Default mode. Runs both the Event Server and API endpoints. AKA read-write mode.
   */
  default = 'default',
  /**
   * Runs the API endpoints without an Event Server. A connection to a `default`
   * or `writeOnly` API's postgres DB is required.
   */
  readOnly = 'readonly',
  /**
   * Runs the Event Server only.
   */
  writeOnly = 'writeonly',
  /**
   * Runs without an Event Server or API endpoints. Used for Rosetta only.
   */
  offline = 'offline',
}

/**
 * Determines the current API execution mode based on .env values.
 * @returns detected StacksApiMode
 */
function getApiMode(): StacksApiMode {
  switch (process.env['STACKS_API_MODE']) {
    case 'readonly':
      return StacksApiMode.readOnly;
    case 'writeonly':
      return StacksApiMode.writeOnly;
    case 'offline':
      return StacksApiMode.offline;
    default:
      break;
  }
  // Make sure we're backwards compatible if `STACKS_API_MODE` is not specified.
  if (parseArgBoolean(process.env['STACKS_READ_ONLY_MODE'])) {
    return StacksApiMode.readOnly;
  }
  if (parseArgBoolean(process.env['STACKS_API_OFFLINE_MODE'])) {
    return StacksApiMode.offline;
  }
  return StacksApiMode.default;
}

loadDotEnv();

// ts-node has automatic source map support, avoid clobbering
if (!process.execArgv.some(r => r.includes('ts-node'))) {
  sourceMapSupport.install({ handleUncaughtExceptions: false });
}

injectC32addressEncodeCache();

registerShutdownConfig();

async function monitorCoreRpcConnection(): Promise<void> {
  const CORE_RPC_HEARTBEAT_INTERVAL = 5000; // 5 seconds
  let previouslyConnected = false;
  while (true) {
    const client = new StacksCoreRpcClient();
    try {
      await client.waitForConnection();
      if (!previouslyConnected) {
        logger.info(`Connection to Stacks core node API server at: ${client.endpoint}`);
      }
      previouslyConnected = true;
    } catch (error) {
      previouslyConnected = false;
      logger.error(`Warning: failed to connect to node RPC server at ${client.endpoint}`);
    }
    await timeout(CORE_RPC_HEARTBEAT_INTERVAL);
  }
}

async function init(): Promise<void> {
  if (isProdEnv && !fs.existsSync('.git-info')) {
    throw new Error(
      'File not found: .git-info. This generated file is required to display the running API version in the ' +
        '`/extended/v1/status` endpoint. Please execute `npm run build` to regenerate it.'
    );
  }
  const apiMode = getApiMode();
  const dbStore =
    apiMode === StacksApiMode.offline
      ? OfflineDummyStore
      : await PgStore.connect({
          usageName: `datastore-${apiMode}`,
        });
  const dbWriteStore = await PgWriteStore.connect({
    usageName: `write-datastore-${apiMode}`,
    skipMigrations: false,
  });

  registerMempoolPromStats(dbWriteStore.eventEmitter);

<<<<<<< HEAD
  if (apiMode === StacksApiMode.default || apiMode === StacksApiMode.writeOnly) {
    if (isProdEnv) {
      await importV1TokenOfferingData(dbWriteStore);
    } else {
      logger.warn(`Notice: skipping token offering data import because of non-production NODE_ENV`);
    }
    if (isProdEnv && !process.env.BNS_IMPORT_DIR) {
      logger.warn(`Notice: full BNS functionality requires 'BNS_IMPORT_DIR' to be set.`);
    } else if (process.env.BNS_IMPORT_DIR) {
      await importV1BnsData(dbWriteStore, process.env.BNS_IMPORT_DIR);
    }

    const configuredChainID = getApiConfiguredChainID();
    const eventServer = await startEventServer({
      datastore: dbWriteStore,
      chainId: configuredChainID,
    });
    registerShutdownConfig({
      name: 'Event Server',
      handler: () => eventServer.closeAsync(),
      forceKillable: false,
    });

    const networkChainId = await getStacksNodeChainID();
    if (networkChainId !== configuredChainID) {
      const chainIdConfig = numberToHex(configuredChainID);
      const chainIdNode = numberToHex(networkChainId);
      const error = new Error(
        `The configured STACKS_CHAIN_ID does not match, configured: ${chainIdConfig}, stacks-node: ${chainIdNode}`
      );
      logError(error.message, error);
      throw error;
    }
    monitorCoreRpcConnection().catch(error => {
      logger.error(`Error monitoring RPC connection: ${error}`, error);
    });
=======
    if (apiMode !== StacksApiMode.readOnly) {
      const configuredChainID = getApiConfiguredChainID();
      const eventServer = await startEventServer({
        datastore: db,
        chainId: configuredChainID,
      });
      registerShutdownConfig({
        name: 'Event Server',
        handler: () => eventServer.closeAsync(),
        forceKillable: false,
      });
>>>>>>> ad35ed34

    if (!isFtMetadataEnabled()) {
      logger.warn('Fungible Token metadata processing is not enabled.');
    }
    if (!isNftMetadataEnabled()) {
      logger.warn('Non-Fungible Token metadata processing is not enabled.');
    }
    if (isFtMetadataEnabled() || isNftMetadataEnabled()) {
      const tokenMetadataProcessor = new TokensProcessorQueue(dbWriteStore, configuredChainID);
      registerShutdownConfig({
        name: 'Token Metadata Processor',
        handler: () => tokenMetadataProcessor.close(),
        forceKillable: true,
      });
      // check if db has any non-processed token queues and await them all here
      await tokenMetadataProcessor.drainDbQueue();
    }
  }

  if (apiMode === StacksApiMode.default || apiMode === StacksApiMode.readOnly) {
    const apiServer = await startApiServer({
      datastore: dbStore,
      writeDatastore: dbWriteStore,
      chainId: getApiConfiguredChainID(),
    });
    logger.info(`API server listening on: http://${apiServer.address}`);
    registerShutdownConfig({
      name: 'API Server',
      handler: () => apiServer.terminate(),
      forceKillable: true,
      forceKillHandler: () => apiServer.forceKill(),
    });
  }

  const profilerHttpServerPort = process.env['STACKS_PROFILER_PORT'];
  if (profilerHttpServerPort) {
    const profilerServer = await startProfilerServer(profilerHttpServerPort);
    registerShutdownConfig({
      name: 'Profiler server',
      handler: () => profilerServer.close(),
      forceKillable: false,
    });
  }

  registerShutdownConfig({
    name: 'DB',
    handler: async () => {
      await dbStore.close();
      await dbWriteStore.close();
    },
    forceKillable: false,
  });

  if (isProdEnv) {
    const prometheusServer = await createPrometheusServer({ port: 9153 });
    logger.info(`@promster/server started on port 9153.`);
    const sockets = new Set<Socket>();
    prometheusServer.on('connection', socket => {
      sockets.add(socket);
      socket.once('close', () => sockets.delete(socket));
    });
    registerShutdownConfig({
      name: 'Prometheus',
      handler: async () => {
        for (const socket of sockets) {
          socket.destroy();
          sockets.delete(socket);
        }
        await Promise.resolve(prometheusServer.close());
      },
      forceKillable: true,
    });
  }
}

function initApp() {
  init()
    .then(() => {
      logger.info('App initialized');
    })
    .catch(error => {
      logError(`app failed to start: ${error}`, error);
      process.exit(1);
    });
}

function getProgramArgs() {
  // TODO: use a more robust arg parsing library that has built-in `--help` functionality
  const parsedOpts = getopts(process.argv.slice(2), {
    boolean: ['overwrite-file', 'wipe-db'],
  });
  const args = {
    operand: parsedOpts._[0],
    options: parsedOpts,
  } as
    | {
        operand: 'export-events';
        options: {
          ['file']?: string;
          ['overwrite-file']?: boolean;
        };
      }
    | {
        operand: 'import-events';
        options: {
          ['file']?: string;
          ['mode']?: string;
          ['wipe-db']?: boolean;
          ['force']?: boolean;
        };
      };
  return { args, parsedOpts };
}

async function handleProgramArgs() {
  const { args, parsedOpts } = getProgramArgs();
  if (args.operand === 'export-events') {
    await exportEventsAsTsv(args.options.file, args.options['overwrite-file']);
  } else if (args.operand === 'import-events') {
    await importEventsFromTsv(
      args.options.file,
      args.options.mode,
      args.options['wipe-db'],
      args.options.force
    );
  } else if (parsedOpts._[0]) {
    throw new Error(`Unexpected program argument: ${parsedOpts._[0]}`);
  } else {
    initApp();
  }
}

void handleProgramArgs().catch(error => {
  console.error(error);
  const { args } = getProgramArgs();
  if (args.operand) {
    console.error(`${args.operand} process failed`);
  }
  process.exit(1);
});<|MERGE_RESOLUTION|>--- conflicted
+++ resolved
@@ -124,19 +124,7 @@
 
   registerMempoolPromStats(dbWriteStore.eventEmitter);
 
-<<<<<<< HEAD
   if (apiMode === StacksApiMode.default || apiMode === StacksApiMode.writeOnly) {
-    if (isProdEnv) {
-      await importV1TokenOfferingData(dbWriteStore);
-    } else {
-      logger.warn(`Notice: skipping token offering data import because of non-production NODE_ENV`);
-    }
-    if (isProdEnv && !process.env.BNS_IMPORT_DIR) {
-      logger.warn(`Notice: full BNS functionality requires 'BNS_IMPORT_DIR' to be set.`);
-    } else if (process.env.BNS_IMPORT_DIR) {
-      await importV1BnsData(dbWriteStore, process.env.BNS_IMPORT_DIR);
-    }
-
     const configuredChainID = getApiConfiguredChainID();
     const eventServer = await startEventServer({
       datastore: dbWriteStore,
@@ -161,19 +149,6 @@
     monitorCoreRpcConnection().catch(error => {
       logger.error(`Error monitoring RPC connection: ${error}`, error);
     });
-=======
-    if (apiMode !== StacksApiMode.readOnly) {
-      const configuredChainID = getApiConfiguredChainID();
-      const eventServer = await startEventServer({
-        datastore: db,
-        chainId: configuredChainID,
-      });
-      registerShutdownConfig({
-        name: 'Event Server',
-        handler: () => eventServer.closeAsync(),
-        forceKillable: false,
-      });
->>>>>>> ad35ed34
 
     if (!isFtMetadataEnabled()) {
       logger.warn('Fungible Token metadata processing is not enabled.');
